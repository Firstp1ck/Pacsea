# Pacsea

[![License: MIT](https://img.shields.io/badge/License-MIT-green.svg)](LICENSE)
[![Made with Rust](https://img.shields.io/badge/Made%20with-Rust-orange.svg)](https://www.rust-lang.org/)
[![Target: Arch Linux](https://img.shields.io/badge/Target-Arch%20Linux-1793D1?logo=arch-linux&logoColor=white)](https://archlinux.org/)

Pacsea is a fast, friendly TUI for browsing and installing Arch and AUR packages — built for speed and minimal keystrokes.

## Community
<p align="center">
✨ Idea or bug? <strong><a href="https://github.com/Firstp1ck/Pacsea/issues">Open an issue</a></strong> or check out <strong><a href="https://github.com/Firstp1ck/Pacsea/discussions/11">Idea Discussions</a></strong><br/>
❤️ Thank you to the Pacsea community for your ideas, reports, and support!
</p>

## Supported Platforms
| Supported Distributions | Supported Languages |
|:---|:---|
| [![Arch Linux](https://img.shields.io/badge/Arch%20Linux-1793D1?logo=arch-linux&logoColor=white)](https://archlinux.org/) | [![English](https://img.shields.io/badge/English-1793D1)](https://github.com/Firstp1ck/Pacsea) |
| [![EndeavourOS](https://img.shields.io/badge/EndeavourOS-1793D1?logo=endeavouros&logoColor=white)](https://endeavouros.com/) | [![German](https://img.shields.io/badge/German-1793D1)](https://github.com/Firstp1ck/Pacsea) |
| [![CachyOS](https://img.shields.io/badge/CachyOS-1793D1?logo=arch-linux&logoColor=white)](https://cachyos.org/) | [![Hungarian](https://img.shields.io/badge/Hungarian-1793D1)](https://github.com/Firstp1ck/Pacsea) |
| [![Manjaro](https://img.shields.io/badge/Manjaro-35BF5C?logo=manjaro&logoColor=white)](https://manjaro.org/) | |
| [![Artix](https://img.shields.io/badge/Artix-1793D1?logo=arch-linux&logoColor=white)](https://artixlinux.org/) | |


### Main app view
![Main app view (v0.5.2)](Images/AppView_v0.5.2.png "Main app view (v0.5.2)")

## Table of Contents
- [Quick start](#quick-start)
- [Features](#features)
- [Usage](#usage)
- [CLI Commands](#cli-commands)
- [Configuration](#configuration)
- [Troubleshooting](#troubleshooting)
- [Roadmap](#roadmap)
- [Credits](#credits)
- [License](#license)

## Quick start
- **Install (stable)**:
```bash
paru -S pacsea-bin   # or: yay -S pacsea-bin
```

- **Install (latest)**:
```bash
paru -S pacsea-git   # or: yay -S pacsea-git
```

- **Run**:
```bash
pacsea
```

> Prefer a dry run first? Add `--dry-run`.

## Features
- **Security Scan for AUR Packages**: Comprehensive security scanning workflow with multiple tools (ClamAV, Trivy, Semgrep, ShellCheck, VirusTotal, custom patterns, aur-sleuth) and detailed scan summaries
- **Fuzzy Search**: Toggle flexible fuzzy search mode to find packages even without exact names
- **Unified search**: Fast results across official repos and the AUR.
- **Package Update Availability**: Automatic background checks with detailed version comparison view
- **Keyboard‑first**: Minimal keystrokes, Vim‑friendly navigation.
- **Queue & install**: Add packages to queue and confirm installs. Run security scans for AUR packages before installing.
- **Always‑visible details**: Open package links with a click.
- **PKGBUILD preview**: Toggle viewer; copy PKGBUILD with one click.
- **AUR Comments viewer**: View community comments for AUR packages with markdown support, clickable URLs, and automatic updates when navigating packages.
- **Persistent lists**: Recent searches and Install list are saved.
- **Installed‑only mode**: Review and remove installed packages safely. Configure filter mode to show only leaf packages (default) or all explicitly installed packages.
- **Package downgrade**: Downgrade installed packages to previous versions using the `downgrade` tool.
- **Distro-aware updates**: Automatic detection and use of appropriate mirror tools for Manjaro, EndeavourOS, CachyOS, Artix, and standard Arch
- **Helpful tools**: System update dialog with distro-aware mirror management and Arch News popup.

## Security-first approach for AUR Packages

- **Security-first approach for installing AUR Packages**.
- **Security Coverage** via automatic **Scans** and **Optional Measures** (e.g., converting AUR packages to **Flatpak** (in Planning)), and more

![Scan configuration (v0.4.5)](Images/AUR_Scan_v0.4.5.png "Scan configuration (v0.4.5)")

### Security scans for AUR
Pacsea adds a security‑first workflow for AUR installs. Before building you can run one or more checks — ClamAV (antivirus), Trivy (filesystem), Semgrep (static analysis), ShellCheck for PKGBUILD/.install, VirusTotal hash lookups, custom suspicious pattern scanning, and aur-sleuth (LLM audit). Scans generate a comprehensive summary showing infections, vulnerabilities by severity, Semgrep findings count, and VirusTotal statistics.

**VirusTotal API Setup**: Configure your VirusTotal API key directly from the Optional Deps modal. The modal blocks main UI interactions to prevent accidental clicks/keys. For detailed setup instructions, see the [How to use Pacsea](https://github.com/Firstp1ck/Pacsea/wiki/How-to-use-Pacsea#security-scans-for-aur-packages) wiki page.

### System update dialog
![System update dialog (v0.4.1)](Images/SystemUpdateView_v0.4.5.png "System update dialog (v0.4.1)")

### TUI Optional Deps
- Install and verify recommended helper tools directly from a dedicated view with environment-aware defaults. 
- Desktop-aware preferences include GNOME Terminal on GNOME, Klipper on KDE, and support for multiple editors (nvim, vim, helix, emacs/emacsclient, nano). 
- The modal detects your:
  - environment (Wayland/X11, desktop environment, distro) 
  - and shows relevant options. 
  - Tools include editors, terminals, clipboard utilities (wl-clipboard for Wayland, xclip for X11), 
  - mirror updaters (reflector, pacman-mirrors, eos-rankmirrors, cachyos-rate-mirrors), 
  - AUR helpers (paru, yay), and 
  - security utilities (ClamAV, Trivy, Semgrep, ShellCheck, VirusTotal API setup, aur-sleuth). 
- Quickly see what's installed and install missing packages directly from the modal.

![TUI Optional Deps (v0.4.5)](Images/Optional_Deps_v0.4.5.png "TUI Optional Deps (v0.4.5)")

## Usage

Pacsea provides a keyboard-first interface for searching, queueing, and installing packages. For detailed usage instructions, keyboard shortcuts, and workflows, see the [How to use Pacsea](https://github.com/Firstp1ck/Pacsea/wiki/How-to-use-Pacsea) wiki page.

**Quick overview:**
- Type to search packages across official repos and AUR
- Queue packages for installation
- Review packages before installing with the Preflight modal
- Run security scans for AUR packages
- Manage installed packages, including removal and downgrade

For a complete reference of all keyboard shortcuts, see the [Keyboard Shortcuts](https://github.com/Firstp1ck/Pacsea/wiki/Keyboard-Shortcuts) wiki page.

### PKGBUILD preview
![PKGBUILD preview (v0.4.1)](Images/PKGBUILD_v0.4.5.png "PKGBUILD preview (v0.4.1)")

### AUR Comments viewer
View community comments for AUR packages directly in Pacsea. Comments are automatically fetched and displayed with markdown formatting support, clickable URLs, and user profile links. The comments pane splits the Package Info area and updates automatically when navigating between packages. Toggle comments visibility with `Ctrl+T` or click the "Show comments" button in Package Info.

## CLI Commands

Pacsea supports powerful command-line operations, allowing you to manage packages without launching the TUI. For a complete list of all CLI commands, options, and detailed usage instructions, see the [CLI Commands](https://github.com/Firstp1ck/Pacsea/wiki/How-to-use-Pacsea#cli-commands) section in the wiki.

You can also run `pacsea --help` to see all available commands and options.

## Configuration

Pacsea uses three configuration files located in `~/.config/pacsea/`:
- `settings.conf` — app behavior (layout, defaults, visibility, scans, news, etc.)
- `theme.conf` — colors and styling
- `keybinds.conf` — keyboard shortcuts

For complete configuration documentation, including all available settings, theme customization, and keybind configuration, see the [Configuration](https://github.com/Firstp1ck/Pacsea/wiki/Configuration) wiki page.

Example configuration files are available in the [`config/`](config/) directory.

![Settings overview (v0.4.1)](Images/Settings_v0.4.1.png "Settings overview (v0.4.1)")

### Preflight Modal

By default, Pacsea shows a Preflight review modal before installs/removals. This allows you to inspect dependencies, files, config conflicts, and optionally run AUR security scans.

**For Install actions**: Review dependencies that will be installed, files that will be added, and optionally run security scans for AUR packages.

**For Remove actions**: Review reverse dependencies (packages that depend on what you're removing), affected services, and files that will be removed. Meta-packages show warnings when they have no reverse dependencies, as removal may affect system state.

The Install list shows all packages queued for installation. You can export your list to a file or import packages from a previously saved list. The blue refresh icon next to each package indicates the loading/update status.

![Install list (v0.5.0)](Images/Install_List_v0.5.0.png "Install list (v0.5.0)")

![Preflight summary (v0.5.0)](Images/Preflight_summery_v0.5.0.png "Preflight summary (v0.5.0)")

![Preflight sandbox (v0.5.0)](Images/Preflight_sandbox_v0.5.0.png "Preflight sandbox (v0.5.0)")

For detailed information about the Preflight modal, including how to configure it, see the [How to use Pacsea](https://github.com/Firstp1ck/Pacsea/wiki/How-to-use-Pacsea#security-scans-for-aur-packages) wiki page.

### Panels hidden
![Panels hidden (v0.4.1)](Images/PaneHided_v0.4.5.png "Panels hidden (v0.4.1)")
## Optional: build from source
```bash
sudo pacman -S rustup && rustup default stable
git clone https://github.com/Firstp1ck/Pacsea
cd Pacsea
cargo run
```

## Troubleshooting

For troubleshooting common issues, solutions, and diagnostic information, see the [Troubleshooting](https://github.com/Firstp1ck/Pacsea/wiki/Troubleshooting) wiki page.

## Roadmap
- Vote or suggest features: [Feature discussion](https://github.com/Firstp1ck/Pacsea/discussions/11)

- Check out what's next and what I am working on [What's Next...?](https://github.com/Firstp1ck/Pacsea/discussions/26)

### Potential future Features

### Community Suggestions: Priority Features
- **View AUR package comments** (on going)
- **Vote for AUR packages via SSH connection**
- **Adjustable Height of the "Results", "Package Info" and "Search" panes**
- **Add possibility to switch locations of Top/Center/Bottom panes**
<<<<<<< HEAD
- **Vote for AUR packages via SSH connection**
=======
>>>>>>> 05cf5375


### Other Potential Features
- **Show with Hover over button, what the button does**
- **Mirror Search and extensive Mirror Selection**
- **Add Chaotic AUR setup and add Garuda Repository Support**
- **Multi Package Manager Support for: Debian-Based (apt), Fedora-Based (dnf) and Flatpak Support**
- **Add custom Repository Support (e.g Make Cachy/Manjaro/EOS Repositories available to other Arch based Systems)**
- **Ability to resolve dependency conflicts**
- **Add accessability themes for visual impairments**
- **Add PKGBUILD Preview shellcheck and namcap**
- **Add custom upgrade commands**
- **Add possibility to view News for the respectiv Distro: EndeavourOS, Manjaro, Garuda and  CachyOS**
- **Add possibility to view News based on installed Packages (Including AUR comments)**
- **Available Update button. Opens a Preview with old and new version. -> done;**
  - grouped by system critical updates like Kernel, systemd and other CORE packages that need restart and other packages (pacman and aur, incl. search/filter)
- **Commandline Flags -u and --update use set "Update System" from the TUI settings.**
- **Ability to maintain your AUR packages**

## Credits
- Inspired by the following yay commandline: `yay -Slq | fzf --multi --preview 'yay -Sii {}' --preview-window=down:75% --layout=default | xargs -ro yay -S`
- Built with [Ratatui](https://ratatui.rs/) + [Crossterm](https://crates.io/crates/crossterm)
- Powered by Arch + AUR

## License
MIT — see [LICENSE](LICENSE).

## Wiki
Check out the [Wiki](https://github.com/Firstp1ck/Pacsea/wiki) for more information.

## Contributing
Contributions are welcome! Please read the [CONTRIBUTING](CONTRIBUTING.md)<|MERGE_RESOLUTION|>--- conflicted
+++ resolved
@@ -181,10 +181,7 @@
 - **Vote for AUR packages via SSH connection**
 - **Adjustable Height of the "Results", "Package Info" and "Search" panes**
 - **Add possibility to switch locations of Top/Center/Bottom panes**
-<<<<<<< HEAD
 - **Vote for AUR packages via SSH connection**
-=======
->>>>>>> 05cf5375
 
 
 ### Other Potential Features
