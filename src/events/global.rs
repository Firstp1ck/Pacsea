--- conflicted
+++ resolved
@@ -686,7 +686,6 @@
         return Some(handle_reload_config(app, query_tx));
     }
 
-<<<<<<< HEAD
     // Exit (always works, even in modals)
     if matches_keybind(ke, &km.exit) {
         return Some(handle_exit());
@@ -694,10 +693,6 @@
 
     // PKGBUILD toggle (only if no modal is active - modals should handle their own keys)
     if matches!(app.modal, crate::state::Modal::None) && matches_keybind(ke, &km.show_pkgbuild) {
-=======
-    // PKGBUILD toggle
-    if matches_keybind(ke, &km.show_pkgbuild) {
->>>>>>> bdde2ad4
         return Some(handle_toggle_pkgbuild(app, pkgb_tx));
     }
 
