--- conflicted
+++ resolved
@@ -56,19 +56,10 @@
             }
             let elapsed = last_sent.elapsed();
             if elapsed < Duration::from_millis(MIN_INTERVAL_MS) {
-<<<<<<< HEAD
-                // Safe to unwrap because we checked elapsed < MIN_INTERVAL_MS above
-                #[allow(clippy::unwrap_used)]
-                sleep(
-                    Duration::from_millis(MIN_INTERVAL_MS)
-                        .checked_sub(elapsed)
-                        .unwrap(),
-=======
                 sleep(
                     Duration::from_millis(MIN_INTERVAL_MS)
                         .checked_sub(elapsed)
                         .expect("elapsed should be less than MIN_INTERVAL_MS"),
->>>>>>> 1c57b1cd
                 )
                 .await;
             }
