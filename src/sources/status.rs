--- conflicted
+++ resolved
@@ -206,6 +206,12 @@
         || t.contains("currently experiencing an outage")
         || (t.contains("aur") && t.contains("currently") && (t.contains("unreachable") || t.contains("down")))
     {
+    // Only match specific phrases indicating a CURRENT outage, not historical mentions
+    if t.contains("the aur is currently experiencing an outage")
+        || t.contains("aur is currently experiencing an outage")
+        || t.contains("currently experiencing an outage")
+        || (t.contains("aur") && t.contains("currently") && (t.contains("unreachable") || t.contains("down")))
+    {
         return Some(AurBannerCategory::Outage);
     }
     if t.contains("pushing to the aur currently not possible")
@@ -293,7 +299,6 @@
     if rank(a) >= rank(b) { a } else { b }
 }
 
-<<<<<<< HEAD
 /// Parse the Arch Status API summary JSON into a concise status line, color, and optional suffix.
 ///
 /// Inputs:
@@ -495,9 +500,6 @@
 }
 
 /// Return today's UTC date as (year, month, day) using the system `date` command.
-=======
-/// Return today's UTC date as (year, month, day) using Rust's standard library.
->>>>>>> 30fcab55
 ///
 /// Inputs:
 /// - None
@@ -529,7 +531,6 @@
         }
         days -= days_in_year;
         year += 1;
-<<<<<<< HEAD
     }
     
     // Calculate month and day
@@ -545,7 +546,36 @@
         month += 1;
     }
     
-=======
+    Some((year, month, day as u32 + 1)) // +1 because day is 0-indexed
+}
+
+#[inline]
+fn is_leap_year(year: i32) -> bool {
+    (year % 4 == 0 && year % 100 != 0) || (year % 400 == 0)
+    use std::time::{SystemTime, UNIX_EPOCH};
+    
+    let now = SystemTime::now()
+        .duration_since(UNIX_EPOCH)
+        .ok()?
+        .as_secs();
+    
+    // Convert Unix timestamp to UTC date using a simple algorithm
+    // This is a simplified version that works for dates from 1970 onwards
+    let days_since_epoch = now / 86400;
+    
+    // Calculate year, month, day from days since epoch
+    // Using a simple approximation (not accounting for leap seconds, but good enough for our use case)
+    let mut year = 1970;
+    let mut days = days_since_epoch;
+    
+    // Account for leap years
+    loop {
+        let days_in_year = if is_leap_year(year) { 366 } else { 365 };
+        if days < days_in_year {
+            break;
+        }
+        days -= days_in_year;
+        year += 1;
     }
     
     // Calculate month and day
@@ -561,7 +591,6 @@
         month += 1;
     }
     
->>>>>>> 30fcab55
     Some((year, month, day as u32 + 1)) // +1 because day is 0-indexed
 }
 
@@ -906,83 +935,4 @@
         let (_txt, color) = parse_arch_status_from_html(&html);
         assert_eq!(color, ArchStatusColor::IncidentToday);
     }
-<<<<<<< HEAD
-}
-
-#[cfg(test)]
-mod tests_api {
-    use super::*;
-    use serde_json::json;
-
-    #[test]
-    fn api_operational_aur_operational() {
-        let v = json!({
-            "status": { "indicator": "none" },
-            "components": [
-                { "name": "AUR", "status": "operational" }
-            ]
-        });
-        let (text, color, suffix) = parse_status_api_summary(&v);
-        assert!(text.contains("All systems operational"));
-        assert_eq!(color, ArchStatusColor::Operational);
-        assert!(suffix.is_none());
-    }
-
-    #[test]
-    fn api_minor_degraded_performance() {
-        let v = json!({
-            "status": { "indicator": "minor" },
-            "components": [
-                { "name": "AUR", "status": "degraded_performance" }
-            ]
-        });
-        let (text, color, suffix) = parse_status_api_summary(&v);
-        assert!(text.contains("Arch systems nominal"));
-        assert_eq!(color, ArchStatusColor::IncidentToday);
-        assert_eq!(suffix.as_deref(), Some("— AUR RPC degraded"));
-    }
-
-    #[test]
-    fn api_partial_outage() {
-        let v = json!({
-            "status": { "indicator": "minor" },
-            "components": [
-                { "name": "AUR", "status": "partial_outage" }
-            ]
-        });
-        let (text, color, suffix) = parse_status_api_summary(&v);
-        assert!(text.contains("Arch systems nominal"));
-        assert_eq!(color, ArchStatusColor::IncidentToday);
-        assert_eq!(suffix.as_deref(), Some("— AUR partial outage"));
-    }
-
-    #[test]
-    fn api_major_outage() {
-        let v = json!({
-            "status": { "indicator": "major" },
-            "components": [
-                { "name": "AUR", "status": "major_outage" }
-            ]
-        });
-        let (text, color, suffix) = parse_status_api_summary(&v);
-        assert!(text.contains("Arch systems nominal"));
-        assert_eq!(color, ArchStatusColor::IncidentSevereToday);
-        assert_eq!(suffix.as_deref(), Some("— AUR outage"));
-    }
-
-    #[test]
-    fn api_under_maintenance() {
-        let v = json!({
-            "status": { "indicator": "minor" },
-            "components": [
-                { "name": "AUR", "status": "under_maintenance" }
-            ]
-        });
-        let (text, color, suffix) = parse_status_api_summary(&v);
-        assert!(text.contains("Arch systems nominal"));
-        assert_eq!(color, ArchStatusColor::IncidentToday);
-        assert_eq!(suffix.as_deref(), Some("— Maintenance ongoing"));
-    }
-=======
->>>>>>> 30fcab55
 }