--- conflicted
+++ resolved
@@ -271,17 +271,9 @@
         if let Some(last) = *last_request {
             let elapsed = last.elapsed();
             if elapsed < Duration::from_millis(PKGBUILD_MIN_INTERVAL_MS) {
-<<<<<<< HEAD
-                // Safe to unwrap because we checked elapsed < PKGBUILD_MIN_INTERVAL_MS above
-                #[allow(clippy::unwrap_used)]
-                let delay = Duration::from_millis(PKGBUILD_MIN_INTERVAL_MS)
-                    .checked_sub(elapsed)
-                    .unwrap();
-=======
                 let delay = Duration::from_millis(PKGBUILD_MIN_INTERVAL_MS)
                     .checked_sub(elapsed)
                     .expect("elapsed should be less than PKGBUILD_MIN_INTERVAL_MS");
->>>>>>> 1c57b1cd
                 tracing::debug!(
                     "Rate limiting PKGBUILD request for {}: waiting {:?}",
                     name,
